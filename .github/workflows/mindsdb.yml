--- conflicted
+++ resolved
@@ -70,10 +70,7 @@
       run: |
           pip install git+https://github.com/mindsdb/lightwood.git@staging --upgrade --no-cache-dir
           pip uninstall pycodestyle -y && pip install pycodestyle==2.9.1  # temp fix while exist conflict in last version with flake8
-<<<<<<< HEAD
           pip install git+https://github.com/mindsdb/mindsdb_sql.git@staging --upgrade --no-cache-dir  # install post lightwood so it does not get overwritten
-=======
-          pip install gluonts==0.11.4  # temp fix until next lightwood release (>23.1.2.1)
     - name: Install ML engine related dependencies
       run: |
         for engine in openai; do  # statsforecast huggingface lightwood
@@ -83,7 +80,6 @@
       env:
         ACCESS_KEY: ${{ secrets.GH_ACCESS_KEY }}
         mindsdb_github_masterkey: ${{secrets.mindsdb_github_masterkey}}
->>>>>>> cd6d05ea
     - name: Run integration api and flow tests
       run: |
 
