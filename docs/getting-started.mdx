--- conflicted
+++ resolved
@@ -28,14 +28,9 @@
 <Tip>
   If you do not have a preferred SQL client yet, we recommend using the [MindsDB
   SQL Editor](https://cloud.mindsdb.com/editor) or [DBeaver Community
-<<<<<<< HEAD
   Edition](https://dbeaver.io/download/). Follow [this guide](/setup/cloud/) to
   set up your MindsDB SQL Editor. And [here](/connect/dbeaver/), you'll find how
   to connect to MindsDB from DBeaver.
-=======
-  Edition](https://dbeaver.io/download/). Follow [this guide](setup/cloud/) to
-  set up your MindsDB SQL Editor.
->>>>>>> 46b53466
 </Tip>
 
 <Tabs>
