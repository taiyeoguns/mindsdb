--- conflicted
+++ resolved
@@ -17,13 +17,8 @@
 class HTTPTest(unittest.TestCase):
     @classmethod
     def setUpClass(cls):
-<<<<<<< HEAD
-        cls.sp = Popen(['python3', '-m', 'mindsdb', '--api', 'http'], close_fds=True)
+        cls.sp = Popen(['python3', '-m', 'mindsdb', '--api', 'http', '--config', TEST_CONFIG], close_fds=True)
         time.sleep(5)
-=======
-        cls.sp = Popen(['python3', '-m', 'mindsdb', '--api', 'http', '--config', TEST_CONFIG], close_fds=True)
-
->>>>>>> fb616064
         for i in range(20):
             try:
                 res = requests.get(f'{root}/util/ping')
