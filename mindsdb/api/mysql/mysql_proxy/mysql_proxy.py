"""
*******************************************************
 * Copyright (C) 2017 MindsDB Inc. <copyright@mindsdb.com>
 *
 * This file is part of MindsDB Server.
 *
 * MindsDB Server can not be copied and/or distributed without the express
 * permission of MindsDB Inc
 *******************************************************
"""


import os
import sys
import socketserver as SocketServer
import ssl
import traceback
import atexit
import tempfile
import socket
import struct
from functools import partial
import select
import base64
from typing import List, Dict

from lightwood.api import dtype

from mindsdb.utilities.wizards import make_ssl_cert
from mindsdb.utilities.config import Config
from mindsdb.api.mysql.mysql_proxy.data_types.mysql_packet import Packet
from mindsdb.api.mysql.mysql_proxy.controllers.session_controller import SessionController
from mindsdb.api.mysql.mysql_proxy.classes.client_capabilities import ClentCapabilities
from mindsdb.api.mysql.mysql_proxy.classes.server_capabilities import server_capabilities
from mindsdb.api.mysql.mysql_proxy.classes.sql_statement_parser import SqlStatementParser
from mindsdb.api.mysql.mysql_proxy.utilities import log
from mindsdb.api.mysql.mysql_proxy.utilities import (
    SqlApiException,

)

from mindsdb.api.mysql.mysql_proxy.external_libs.mysql_scramble import scramble as scramble_func

from mindsdb.api.mysql.mysql_proxy.libs.constants.mysql import (
    getConstName,
    CHARSET_NUMBERS,
    ERR,
    COMMANDS,
    TYPES,
    SERVER_VARIABLES,
    DEFAULT_AUTH_METHOD,
    SERVER_STATUS,
    FIELD_FLAG,
    CAPABILITIES
)

from mindsdb.api.mysql.mysql_proxy.data_types.mysql_packets import (
    ErrPacket,
    HandshakePacket,
    FastAuthFail,
    PasswordAnswer,
    HandshakeResponsePacket,
    OkPacket,
    SwitchOutPacket,
    SwitchOutResponse,
    CommandPacket,
    ColumnCountPacket,
    ColumnDefenitionPacket,
    ResultsetRowPacket,
    EofPacket,
    STMTPrepareHeaderPacket,
    BinaryResultsetRowPacket
)

from numpy import dtype as np_dtype
from pandas.api import types as pd_types

from mindsdb.interfaces.datastore.datastore import DataStore
from mindsdb.interfaces.model.model_interface import ModelInterface
from mindsdb.interfaces.database.integrations import IntegrationController
from mindsdb.interfaces.database.views import ViewController
<<<<<<< HEAD
=======
from mindsdb.integrations import CHECKERS as DB_CONNECTION_CHECKERS
import mindsdb.utilities.hooks as hooks
>>>>>>> 5fbdab5b

from mindsdb.api.mysql.mysql_proxy.executor.executor import Executor

def empty_fn():
    pass


def check_auth(username, password, scramble_func, salt, company_id, config):
    '''
    '''
    try:
        hardcoded_user = config['api']['mysql']['user']
        hardcoded_password = config['api']['mysql']['password']
        hardcoded_password_hash = scramble_func(hardcoded_password, salt)
        hardcoded_password = hardcoded_password.encode()

        if password is None:
            password = ''
        if isinstance(password, str):
            password = password.encode()

        integration = None
        integration_type = None
        extracted_username = username
        integrations_names = IntegrationController().get_all(company_id).keys()
        for integration_name in integrations_names:
            if username == f'{hardcoded_user}_{integration_name}':
                extracted_username = hardcoded_user
                integration = integration_name
                integration_type = IntegrationController().get(integration, company_id)['type']

        if extracted_username != hardcoded_user:
            log.warning(f'Check auth, user={username}: user mismatch')
            return {
                'success': False
            }

        if password != hardcoded_password and password != hardcoded_password_hash:
            log.warning(f'check auth, user={username}: password mismatch')
            return {
                'success': False
            }

        log.info(f'Check auth, user={username}: Ok')
        return {
            'success': True,
            'username': extracted_username,
            'integration': integration,
            'integration_type': integration_type
        }
    except Exception as e:
        log.error(f'Check auth, user={username}: ERROR')
        log.error(e)
        log.error(traceback.format_exc())


class RESPONSE_TYPE:
    __slots__ = ()
    OK = 'ok'
    TABLE = 'table'
    ERROR = 'error'


RESPONSE_TYPE = RESPONSE_TYPE()


class SQLAnswer:
    def __init__(self, resp_type: RESPONSE_TYPE, columns: List[Dict] = None, data: List[Dict] = None,
                 status: int = None, state_track: List[List] = None, error_code: int = None, error_message: str = None):
        self.resp_type = resp_type
        self.columns = columns
        self.data = data
        self.status = status
        self.state_track = state_track
        self.error_code = error_code
        self.error_message = error_message

    @property
    def type(self):
        return self.resp_type


class MysqlProxy(SocketServer.BaseRequestHandler):
    """
    The Main Server controller class
    """


    @staticmethod
    def server_close(srv):
        srv.server_close()

    def __init__(self, request, client_address, server):
        self.charset = 'utf8'
        self.charset_text_type = CHARSET_NUMBERS['utf8_general_ci']
        self.session = None
        self.client_capabilities = None
        super().__init__(request, client_address, server)

    def init_session(self, company_id=None):
        log.debug('New connection [{ip}:{port}]'.format(
            ip=self.client_address[0], port=self.client_address[1]))
        log.debug(self.__dict__)

        if self.server.connection_id >= 65025:
            self.server.connection_id = 0
        self.server.connection_id += 1
        self.connection_id = self.server.connection_id
        self.session = SessionController(
            server=self.server,
            company_id=company_id
        )

        if hasattr(self.server, 'salt') and isinstance(self.server.salt, str):
            self.salt = self.server.salt
        else:
            self.salt = base64.b64encode(os.urandom(15)).decode()

        self.socket = self.request
        self.logging = log

        self.current_transaction = None

        log.debug('session salt: {salt}'.format(salt=self.salt))

    def handshake(self):
        def switch_auth(method='mysql_native_password'):
            self.packet(SwitchOutPacket, seed=self.salt, method=method).send()
            switch_out_answer = self.packet(SwitchOutResponse)
            switch_out_answer.get()
            password = switch_out_answer.password
            if method == 'mysql_native_password' and len(password) == 0:
                password = scramble_func('', self.salt)
            return password

        def get_fast_auth_password():
            log.debug('Asking for fast auth password')
            self.packet(FastAuthFail).send()
            password_answer = self.packet(PasswordAnswer)
            password_answer.get()
            try:
                password = password_answer.password.value.decode()
            except Exception:
                log.warning('error: no password in Fast Auth answer')
                self.packet(ErrPacket, err_code=ERR.ER_PASSWORD_NO_MATCH, msg='Is not password in connection query.').send()
                return None
            return password

        username = None
        password = None

        log.debug('send HandshakePacket')
        self.packet(HandshakePacket).send()

        handshake_resp = self.packet(HandshakeResponsePacket)
        handshake_resp.get()
        if handshake_resp.length == 0:
            log.warning('HandshakeResponsePacket empty')
            self.packet(OkPacket).send()
            return False
        self.client_capabilities = ClentCapabilities(handshake_resp.capabilities.value)

        client_auth_plugin = handshake_resp.client_auth_plugin.value.decode()

        self.session.is_ssl = False

        if handshake_resp.type == 'SSLRequest':
            log.debug('switch to SSL')
            self.session.is_ssl = True

            ssl_context = ssl.SSLContext()
            ssl_context.load_cert_chain(self.server.cert_path)
            ssl_socket = ssl_context.wrap_socket(
                self.socket,
                server_side=True,
                do_handshake_on_connect=True
            )

            self.socket = ssl_socket
            handshake_resp = self.packet(HandshakeResponsePacket)
            handshake_resp.get()
            client_auth_plugin = handshake_resp.client_auth_plugin.value.decode()

        username = handshake_resp.username.value.decode()

        if client_auth_plugin != DEFAULT_AUTH_METHOD:
            if client_auth_plugin == 'mysql_native_password':
                password = switch_auth('mysql_native_password')
            else:
                new_method = 'caching_sha2_password' if client_auth_plugin == 'caching_sha2_password' else 'mysql_native_password'

                if new_method == 'caching_sha2_password' and self.session.is_ssl is False:
                    log.warning(f'Check auth, user={username}, ssl={self.session.is_ssl}, auth_method={client_auth_plugin}: '
                                'error: cant switch to caching_sha2_password without SSL')
                    self.packet(ErrPacket, err_code=ERR.ER_PASSWORD_NO_MATCH, msg='caching_sha2_password without SSL not supported').send()
                    return False

                log.debug(f'Check auth, user={username}, ssl={self.session.is_ssl}, auth_method={client_auth_plugin}: '
                          f'switch auth method to {new_method}')
                password = switch_auth(new_method)

                if new_method == 'caching_sha2_password':
                    if password == b'\x00':
                        password = ''
                    else:
                        password = get_fast_auth_password()
        elif 'caching_sha2_password' in client_auth_plugin:
            log.debug(
                f'Check auth, user={username}, ssl={self.session.is_ssl}, auth_method={client_auth_plugin}: '
                'check auth using caching_sha2_password'
            )
            password = handshake_resp.enc_password.value
            if password == b'\x00':
                password = ''
            else:
                # FIXME https://github.com/mindsdb/mindsdb/issues/1374
                # if self.session.is_ssl:
                #     password = get_fast_auth_password()
                # else:
                password = switch_auth()
        elif 'mysql_native_password' in client_auth_plugin:
            log.debug(f'Check auth, user={username}, ssl={self.session.is_ssl}, auth_method={client_auth_plugin}: '
                      'check auth using mysql_native_password')
            password = handshake_resp.enc_password.value
        else:
            log.debug(f'Check auth, user={username}, ssl={self.session.is_ssl}, auth_method={client_auth_plugin}: '
                      'unknown method, possible ERROR. Try to switch to mysql_native_password')
            password = switch_auth('mysql_native_password')

        try:
            self.session.database = handshake_resp.database.value.decode()
        except Exception:
            self.session.database = None
        log.debug(f'Check auth, user={username}, ssl={self.session.is_ssl}, auth_method={client_auth_plugin}: '
                  f'connecting to database {self.session.database}')

        auth_data = self.server.check_auth(username, password, scramble_func, self.salt, self.session.company_id)
        if auth_data['success']:
            self.session.username = auth_data['username']
            self.session.auth = True
            self.session.integration = auth_data['integration']
            self.session.integration_type = auth_data['integration_type']
            self.packet(OkPacket).send()
            return True
        else:
            self.packet(ErrPacket, err_code=ERR.ER_PASSWORD_NO_MATCH, msg=f'Access denied for user {username}').send()
            log.warning(f'Access denied for user {username}')
            return False

    def send_package_group(self, packages):
        string = b''.join([x.accum() for x in packages])
        self.socket.sendall(string)



    def answer_stmt_close(self, stmt_id):
        self.session.unregister_stmt(stmt_id)


    def send_query_answer(self, answer: SQLAnswer):
        if answer.type == RESPONSE_TYPE.TABLE:
            packages = []
            packages += self.get_tabel_packets(
                columns=answer.columns,
                data=answer.data
            )
            if answer.status is not None:
                packages.append(self.last_packet(status=answer.status))
            else:
                packages.append(self.last_packet())
            self.send_package_group(packages)
        elif answer.type == RESPONSE_TYPE.OK:
            self.packet(OkPacket, state_track=answer.state_track).send()
        elif answer.type == RESPONSE_TYPE.ERROR:
            self.packet(
                ErrPacket,
                err_code=answer.error_code,
                msg=answer.error_message
            ).send()

    def _get_column_defenition_packets(self, columns, data=None):
        if data is None:
            data = []
        packets = []
        for i, column in enumerate(columns):
            table_name = column.get('table_name', 'table_name')
            column_name = column.get('name', 'column_name')
            column_alias = column.get('alias', column_name)
            flags = column.get('flags', 0)
            if self.session.integration_type == 'mssql':
                # mssql raise error if value more then this.
                length = 0x2000
            else:
                if len(data) == 0:
                    length = 0xffff
                else:
                    length = 1
                    for row in data:
                        if isinstance(row, dict):
                            length = max(len(str(row[column_alias])), length)
                        else:
                            length = max(len(str(row[i])), length)

            packets.append(
                self.packet(
                    ColumnDefenitionPacket,
                    schema=column.get('database', 'mindsdb_schema'),
                    table_alias=column.get('table_alias', table_name),
                    table_name=table_name,
                    column_alias=column_alias,
                    column_name=column_name,
                    column_type=column['type'],
                    charset=column.get('charset', CHARSET_NUMBERS["utf8_unicode_ci"]),
                    max_length=length,
                    flags=flags
                )
            )
        return packets

    def get_tabel_packets(self, columns, data, status=0):
        # TODO remove columns order
        packets = [self.packet(ColumnCountPacket, count=len(columns))]
        packets.extend(self._get_column_defenition_packets(columns, data))

        if self.client_capabilities.DEPRECATE_EOF is False:
            packets.append(self.packet(EofPacket, status=status))

        packets += [self.packet(ResultsetRowPacket, data=x) for x in data]
        return packets

    def decode_utf(self, text):
        try:
            return text.decode('utf-8')
        except Exception as e:
            log.error(f'SQL contains non utf-8 values: {text}')
            self.packet(
                ErrPacket,
                err_code=ERR.ER_SYNTAX_ERROR,
                msg=str(e)
            ).send()
            raise

    def is_cloud_connection(self):
        ''' Determine source of connection. Must be call before handshake.
            Idea based on: real mysql connection does not send anything before server handshake, so
            soket should be in 'out' state. In opposite, clout connection sends '0000' right after
            connection. '0000' selected because in real mysql connection it should be lenght of package,
            and it can not be 0.
        '''
        if sys.platform != 'linux':
            return {
                'is_cloud': False
            }

        read_poller = select.poll()
        read_poller.register(self.request, select.POLLIN)
        events = read_poller.poll(0)

        if len(events) == 0:
            return {
                'is_cloud': False
            }

        first_byte = self.request.recv(4, socket.MSG_PEEK)
        if first_byte == b'\x00\x00\x00\x00':
            self.request.recv(4)
            client_capabilities = self.request.recv(8)
            client_capabilities = struct.unpack('L', client_capabilities)[0]

            company_id = self.request.recv(4)
            company_id = struct.unpack('I', company_id)[0]

            database_name_len = self.request.recv(2)
            database_name_len = struct.unpack('H', database_name_len)[0]

            database_name = ''
            if database_name_len > 0:
                database_name = self.request.recv(database_name_len).decode()

            return {
                'is_cloud': True,
                'client_capabilities': client_capabilities,
                'company_id': company_id,
                'database': database_name
            }

        return {
            'is_cloud': False
        }

    # --------------

    def to_mysql_columns(self, columns_list):

        result = []

        database = None if self.session.database == '' else self.session.database.lower()
        for column_record in columns_list:

            field_type = column_record.type

            column_type = TYPES.MYSQL_TYPE_VAR_STRING
            # is already in mysql protocol type?
            if isinstance(field_type, int):
                column_type = field_type
            # pandas checks
            elif isinstance(field_type, np_dtype):
                if pd_types.is_integer_dtype(field_type):
                    column_type = TYPES.MYSQL_TYPE_LONG
                elif pd_types.is_numeric_dtype(field_type):
                    column_type = TYPES.MYSQL_TYPE_DOUBLE
                elif pd_types.is_datetime64_any_dtype(field_type):
                    column_type = TYPES.MYSQL_TYPE_DATETIME
            # lightwood checks
            elif field_type == dtype.date:
                column_type = TYPES.MYSQL_TYPE_DATE
            elif field_type == dtype.datetime:
                column_type = TYPES.MYSQL_TYPE_DATETIME
            elif field_type == dtype.float:
                column_type = TYPES.MYSQL_TYPE_DOUBLE
            elif field_type == dtype.integer:
                column_type = TYPES.MYSQL_TYPE_LONG

            result.append({
                'database': column_record.database or database,
                #  TODO add 'original_table'
                'table_name': column_record.table_name,
                'name': column_record.name,
                'alias': column_record.alias or column_record.name,
                # NOTE all work with text-type, but if/when wanted change types to real,
                # it will need to check all types casts in BinaryResultsetRowPacket
                'type': column_type
            })
        return result

    def process_query(self, sql):
        executor = Executor(
            session=self.session,
            sqlserver=self
        )

        executor.query_execute(sql)

        if executor.error is not None:
            resp = SQLAnswer(
                resp_type = RESPONSE_TYPE.ERROR,
                error_code=executor.error['code'],
                error_message=executor.error['message']
            )
        elif executor.data is None:
            resp = SQLAnswer(
                resp_type = RESPONSE_TYPE.OK,
                state_track=executor.state_track,
            )
        else:

            resp = SQLAnswer(
                resp_type=RESPONSE_TYPE.TABLE,
                state_track=executor.state_track,
                columns=self.to_mysql_columns(executor.columns),
                data=executor.data,
                status=executor.server_status
            )
        return resp

    def answer_stmt_prepare(self, sql):
        executor = Executor(
            session=self.session,
            sqlserver=self
        )
        stmt_id = self.session.register_stmt(executor)

        executor.stmt_prepare(sql)

        packages = [
            self.packet(
                STMTPrepareHeaderPacket,
                stmt_id=stmt_id,
                num_columns=len(executor.columns),
                num_params=len(executor.params)
            )
        ]

        if len(executor.params) > 0:
            parameters_def = self.to_mysql_columns(executor.params)
            packages.extend(
                self._get_column_defenition_packets(parameters_def)
            )
            if self.client_capabilities.DEPRECATE_EOF is False:
                status = sum([SERVER_STATUS.SERVER_STATUS_AUTOCOMMIT])
                packages.append(self.packet(EofPacket, status=status))

        if len(executor.columns) > 0:
            columns_def = self.to_mysql_columns(executor.columns)
            packages.extend(
                self._get_column_defenition_packets(columns_def)
            )

            if self.client_capabilities.DEPRECATE_EOF is False:
                status = sum([SERVER_STATUS.SERVER_STATUS_AUTOCOMMIT])
                packages.append(self.packet(EofPacket, status=status))

        self.send_package_group(packages)

    def answer_stmt_execute(self, stmt_id, parameters):
        prepared_stmt = self.session.prepared_stmts[stmt_id]
        executor = prepared_stmt['statement']

        executor.stmt_execute(parameters)

        if executor.error is not None:
            resp = SQLAnswer(
                resp_type=RESPONSE_TYPE.ERROR,
                error_code=executor.error['code'],
                error_message=executor.error['message']
            )
            return self.send_query_answer(resp)

        elif executor.data is None:
            resp = SQLAnswer(
                resp_type=RESPONSE_TYPE.OK,
                state_track=executor.state_track
            )
            return self.send_query_answer(resp)

        # TODO prepared_stmt['type'] == 'lock' is not used but it works
        columns_def = self.to_mysql_columns(executor.columns)
        packages = [self.packet(ColumnCountPacket, count=len(columns_def))]

        packages.extend(self._get_column_defenition_packets(columns_def))

        if self.client_capabilities.DEPRECATE_EOF is False:
            packages.append(self.packet(EofPacket, status=0x0062))
        else:
            # send all
            for row in executor.data:
                packages.append(
                    self.packet(BinaryResultsetRowPacket, data=row, columns=columns_def)
                )

            server_status = executor.server_status or 0x0002
            packages.append(self.last_packet(status=server_status))
            prepared_stmt['fetched'] += len(executor.data)

        return self.send_package_group(packages)

    def answer_stmt_fetch(self, stmt_id, limit):
        prepared_stmt = self.session.prepared_stmts[stmt_id]
        executor = prepared_stmt['statement']
        fetched = prepared_stmt['fetched']

        if executor.error is not None:
            resp = SQLAnswer(
                resp_type=RESPONSE_TYPE.ERROR,
                error_code=executor.error['code'],
                error_message=executor.error['message']
            )
            return self.send_query_answer(resp)
        elif executor.data is None:
            resp = SQLAnswer(
                resp_type=RESPONSE_TYPE.OK,
                state_track=executor.state_track
            )
            return self.send_query_answer(resp)

        packages = []
        columns = self.to_mysql_columns(executor.columns)
        for row in executor.data[fetched:limit]:

            packages.append(
                self.packet(BinaryResultsetRowPacket, data=row, columns=columns)
            )

        prepared_stmt['fetched'] += len(executor.data[fetched:limit])

        if len(executor.data) <= limit + fetched:
            status = sum([
                SERVER_STATUS.SERVER_STATUS_AUTOCOMMIT,
                SERVER_STATUS.SERVER_STATUS_LAST_ROW_SENT,
            ])
        else:
            status = sum([
                SERVER_STATUS.SERVER_STATUS_AUTOCOMMIT,
                SERVER_STATUS.SERVER_STATUS_CURSOR_EXISTS,
            ])

        packages.append(self.last_packet(status=status))
        self.send_package_group(packages)

    def handle(self):
        """
        Handle new incoming connections
        :return:
        """
        self.server.hook_before_handle()

        log.debug('handle new incoming connection')
        cloud_connection = self.is_cloud_connection()
        self.init_session(company_id=cloud_connection.get('company_id'))
        if cloud_connection['is_cloud'] is False:
            if self.handshake() is False:
                return
        else:
            self.client_capabilities = ClentCapabilities(cloud_connection['client_capabilities'])
            self.session.database = cloud_connection['database']
            self.session.username = 'cloud'
            self.session.auth = True
            self.session.integration = None
            self.session.integration_type = None

        while True:
            log.debug('Got a new packet')
            p = self.packet(CommandPacket)

            try:
                success = p.get()
            except Exception:
                log.error('Session closed, on packet read error')
                log.error(traceback.format_exc())
                return

            if success is False:
                log.debug('Session closed by client')
                return

            log.debug('Command TYPE: {type}'.format(
                type=getConstName(COMMANDS, p.type.value)))

            command_names = {
                COMMANDS.COM_QUERY: 'COM_QUERY',
                COMMANDS.COM_STMT_PREPARE: 'COM_STMT_PREPARE',
                COMMANDS.COM_STMT_EXECUTE: 'COM_STMT_EXECUTE',
                COMMANDS.COM_STMT_FETCH: 'COM_STMT_FETCH',
                COMMANDS.COM_STMT_CLOSE: 'COM_STMT_CLOSE',
                COMMANDS.COM_QUIT: 'COM_QUIT',
                COMMANDS.COM_INIT_DB: 'COM_INIT_DB',
                COMMANDS.COM_FIELD_LIST: 'COM_FIELD_LIST'
            }

            command_name = command_names.get(p.type.value, f'UNKNOWN {p.type.value}')
            sql = None
            response = None
            error_type = None
            error_code = None
            error_text = None
            error_traceback = None

            try:
                if p.type.value == COMMANDS.COM_QUERY:
                    sql = self.decode_utf(p.sql.value)
                    sql = SqlStatementParser.clear_sql(sql)
                    log.debug(f'COM_QUERY: {sql}')
                    response = self.process_query(sql)
                elif p.type.value == COMMANDS.COM_STMT_PREPARE:
                    sql = self.decode_utf(p.sql.value)
                    self.answer_stmt_prepare(sql)
                elif p.type.value == COMMANDS.COM_STMT_EXECUTE:
                    self.answer_stmt_execute(p.stmt_id.value, p.parameters)
                elif p.type.value == COMMANDS.COM_STMT_FETCH:
                    self.answer_stmt_fetch(p.stmt_id.value, p.limit.value)
                elif p.type.value == COMMANDS.COM_STMT_CLOSE:
                    self.answer_stmt_close(p.stmt_id.value)
                elif p.type.value == COMMANDS.COM_QUIT:
                    log.debug('Session closed, on client disconnect')
                    self.session = None
                    break
                elif p.type.value == COMMANDS.COM_INIT_DB:
                    new_database = p.database.value.decode()
<<<<<<< HEAD

                    executor = Executor(
                        session=self.session,
                        sqlserver=self
                    )
                    executor.command_executor.change_default_db(new_database)

                    # self.change_default_db(new_database)
                    self.packet(OkPacket).send()
=======
                    self.change_default_db(new_database)
                    response = SQLAnswer(RESPONSE_TYPE.OK)
>>>>>>> 5fbdab5b
                elif p.type.value == COMMANDS.COM_FIELD_LIST:
                    # this command is deprecated, but console client still use it.
                    response = SQLAnswer(RESPONSE_TYPE.OK)
                else:
                    log.warning('Command has no specific handler, return OK msg')
                    log.debug(str(p))
                    # p.pprintPacket() TODO: Make a version of print packet
                    # that sends it to debug isntead
                    response = SQLAnswer(RESPONSE_TYPE.OK)
            except Exception as e:
                error_type = 'unexpected'
                error_traceback = traceback.format_exc()
                log.error(
                    f'ERROR while executing query\n'
                    f'{error_traceback}\n'
                    f'{e}'
                )
                error_code = ERR.ER_SYNTAX_ERROR
                if hasattr(e, 'err_code'):
                    error_code = e.err_code
                response = SQLAnswer(
                    resp_type=RESPONSE_TYPE.ERROR,
                    error_code=error_code,
                    error_message=str(e)
                )

            if response is not None:
                self.send_query_answer(response)
                if response.type == RESPONSE_TYPE.ERROR:
                    error_text = response.error_message
                    error_code = response.error_code
                    error_type = error_type or 'expected'

            hooks.after_api_query(
                company_id=self.session.company_id,
                api='mysql',
                command=command_name,
                payload=sql,
                error_type=error_type,
                error_code=error_code,
                error_text=error_text,
                traceback=error_traceback
            )

    def packet(self, packetClass=Packet, **kwargs):
        """
        Factory method for packets

        :param packetClass:
        :param kwargs:
        :return:
        """
        p = packetClass(
            socket=self.socket,
            session=self.session,
            proxy=self,
            **kwargs
        )
        self.session.inc_packet_sequence_number()
        return p

    def last_packet(self, status=0x0002):
        if self.client_capabilities.DEPRECATE_EOF is True:
            return self.packet(OkPacket, eof=True, status=status)
        else:
            return self.packet(EofPacket, status=status)

    def set_context(self, context):
        if 'db' in context:
            self.session.database = context['db']

    def get_context(self, context):
        context = {}
        if self.session.database is not None:
            context['db'] = self.session.database

        return context

    @staticmethod
    def startProxy():
        """
        Create a server and wait for incoming connections until Ctrl-C
        """
        config = Config()

        cert_path = config['api']['mysql'].get('certificate_path')
        if cert_path is None or cert_path == '':
            cert_path = tempfile.mkstemp(prefix='mindsdb_cert_', text=True)[1]
            make_ssl_cert(cert_path)
            atexit.register(lambda: os.remove(cert_path))

        # TODO make it session local
        server_capabilities.set(
            CAPABILITIES.CLIENT_SSL,
            config['api']['mysql']['ssl']
        )

        host = config['api']['mysql']['host']
        port = int(config['api']['mysql']['port'])

        log.info(f'Starting MindsDB Mysql proxy server on tcp://{host}:{port}')

        SocketServer.TCPServer.allow_reuse_address = True
        server = SocketServer.ThreadingTCPServer((host, port), MysqlProxy)
        server.mindsdb_config = config
        server.check_auth = partial(check_auth, config=config)
        server.cert_path = cert_path
        server.connection_id = 0
        server.hook_before_handle = empty_fn

        server.original_model_interface = ModelInterface()
        server.original_data_store = DataStore()
        server.original_integration_controller = IntegrationController()
        server.original_view_controller = ViewController()

        atexit.register(MysqlProxy.server_close, srv=server)

        # Activate the server; this will keep running until you
        # interrupt the program with Ctrl-C
        log.info('Waiting for incoming connections...')
        server.serve_forever()


class Dummy:
    pass


class FakeMysqlProxy(MysqlProxy):
    def __init__(self, company_id):
        request = Dummy()
        client_address = ['', '']
        server = Dummy()
        server.connection_id = 0
        server.hook_before_handle = empty_fn
        server.original_model_interface = ModelInterface()
        server.original_data_store = DataStore()
        server.original_integration_controller = IntegrationController()
        server.original_view_controller = ViewController()

        self.charset = 'utf8'
        self.charset_text_type = CHARSET_NUMBERS['utf8_general_ci']
        self.client_capabilities = None

        self.request = request
        self.client_address = client_address
        self.server = server

        self.session = SessionController(
            server=self.server,
            company_id=company_id
        )
        self.session.database = 'mindsdb'

    def is_cloud_connection(self):
        return {
            'is_cloud': False
        }<|MERGE_RESOLUTION|>--- conflicted
+++ resolved
@@ -8,7 +8,6 @@
  * permission of MindsDB Inc
  *******************************************************
 """
-
 
 import os
 import sys
@@ -34,10 +33,6 @@
 from mindsdb.api.mysql.mysql_proxy.classes.server_capabilities import server_capabilities
 from mindsdb.api.mysql.mysql_proxy.classes.sql_statement_parser import SqlStatementParser
 from mindsdb.api.mysql.mysql_proxy.utilities import log
-from mindsdb.api.mysql.mysql_proxy.utilities import (
-    SqlApiException,
-
-)
 
 from mindsdb.api.mysql.mysql_proxy.external_libs.mysql_scramble import scramble as scramble_func
 
@@ -79,13 +74,11 @@
 from mindsdb.interfaces.model.model_interface import ModelInterface
 from mindsdb.interfaces.database.integrations import IntegrationController
 from mindsdb.interfaces.database.views import ViewController
-<<<<<<< HEAD
-=======
-from mindsdb.integrations import CHECKERS as DB_CONNECTION_CHECKERS
+
 import mindsdb.utilities.hooks as hooks
->>>>>>> 5fbdab5b
 
 from mindsdb.api.mysql.mysql_proxy.executor.executor import Executor
+
 
 def empty_fn():
     pass
@@ -170,7 +163,6 @@
     """
     The Main Server controller class
     """
-
 
     @staticmethod
     def server_close(srv):
@@ -337,11 +329,8 @@
         string = b''.join([x.accum() for x in packages])
         self.socket.sendall(string)
 
-
-
     def answer_stmt_close(self, stmt_id):
         self.session.unregister_stmt(stmt_id)
-
 
     def send_query_answer(self, answer: SQLAnswer):
         if answer.type == RESPONSE_TYPE.TABLE:
@@ -529,13 +518,13 @@
 
         if executor.error is not None:
             resp = SQLAnswer(
-                resp_type = RESPONSE_TYPE.ERROR,
+                resp_type=RESPONSE_TYPE.ERROR,
                 error_code=executor.error['code'],
                 error_message=executor.error['message']
             )
         elif executor.data is None:
             resp = SQLAnswer(
-                resp_type = RESPONSE_TYPE.OK,
+                resp_type=RESPONSE_TYPE.OK,
                 state_track=executor.state_track,
             )
         else:
@@ -652,7 +641,6 @@
         packages = []
         columns = self.to_mysql_columns(executor.columns)
         for row in executor.data[fetched:limit]:
-
             packages.append(
                 self.packet(BinaryResultsetRowPacket, data=row, columns=columns)
             )
@@ -752,7 +740,6 @@
                     break
                 elif p.type.value == COMMANDS.COM_INIT_DB:
                     new_database = p.database.value.decode()
-<<<<<<< HEAD
 
                     executor = Executor(
                         session=self.session,
@@ -760,12 +747,7 @@
                     )
                     executor.command_executor.change_default_db(new_database)
 
-                    # self.change_default_db(new_database)
-                    self.packet(OkPacket).send()
-=======
-                    self.change_default_db(new_database)
                     response = SQLAnswer(RESPONSE_TYPE.OK)
->>>>>>> 5fbdab5b
                 elif p.type.value == COMMANDS.COM_FIELD_LIST:
                     # this command is deprecated, but console client still use it.
                     response = SQLAnswer(RESPONSE_TYPE.OK)
@@ -773,8 +755,9 @@
                     log.warning('Command has no specific handler, return OK msg')
                     log.debug(str(p))
                     # p.pprintPacket() TODO: Make a version of print packet
-                    # that sends it to debug isntead
+                    # that sends it to debug instead
                     response = SQLAnswer(RESPONSE_TYPE.OK)
+
             except Exception as e:
                 error_type = 'unexpected'
                 error_traceback = traceback.format_exc()
