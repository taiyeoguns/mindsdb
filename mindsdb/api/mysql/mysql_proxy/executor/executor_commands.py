import json
import datetime
from typing import Optional
from pathlib import Path

import pandas as pd
from mindsdb_sql.parser.dialects.mindsdb import (
    CreateDatasource,
    RetrainPredictor,
    CreatePredictor,
    DropDatasource,
    DropPredictor,
    CreateView
)
from mindsdb_sql import parse_sql
from mindsdb_sql.parser.dialects.mysql import Variable
from mindsdb_sql.parser.ast import (
    RollbackTransaction,
    CommitTransaction,
    StartTransaction,
    BinaryOperation,
    DropDatabase,
    NullConstant,
    Describe,
    Constant,
    Function,
    Explain,
    Delete,
    Insert,
    Select,
    Star,
    Show,
    Set,
    Use,
    Alter,
    Update,
    CreateTable,
    TableColumn,
    Identifier,
    DropTables,
    Operation,
    ASTNode,
    DropView,
    NativeQuery,
)

from mindsdb.api.mysql.mysql_proxy.utilities.sql import query_df
from mindsdb.api.mysql.mysql_proxy.utilities import log
from mindsdb.api.mysql.mysql_proxy.utilities import (
    SqlApiException,
    ErBadDbError,
    ErBadTableError,
    ErKeyColumnDoesNotExist,
    ErTableExistError,
    ErDubFieldName,
    ErDbDropDelete,
    ErNonInsertableTable,
    ErNotSupportedYet,
    ErSqlSyntaxError,
    ErSqlWrongArguments,
)
from mindsdb.api.mysql.mysql_proxy.utilities.functions import get_column_in_case, download_file
from mindsdb.api.mysql.mysql_proxy.classes.sql_query import (
    SQLQuery, Column
)
from mindsdb.api.mysql.mysql_proxy.libs.constants.response_type import RESPONSE_TYPE
from mindsdb.api.mysql.mysql_proxy.libs.constants.mysql import (
    CHARSET_NUMBERS,
    ERR,
    TYPES,
    SERVER_VARIABLES,
)
from mindsdb.api.mysql.mysql_proxy.executor.data_types import ExecuteAnswer, ANSWER_TYPE
from mindsdb.integrations.libs.response import HandlerStatusResponse
from mindsdb.integrations.libs.const import HANDLER_CONNECTION_ARG_TYPE


class ExecuteCommands:

    def __init__(self, session, executor):
        self.session = session
        self.executor = executor

        self.charset_text_type = CHARSET_NUMBERS['utf8_general_ci']
        self.datahub = session.datahub

    def execute_command(self, statement):
        sql = None
        if self.executor is None:
            if isinstance(statement, ASTNode):
                sql = statement.to_string()
            sql_lower = sql.lower()
        else:
            sql = self.executor.sql
            sql_lower = self.executor.sql_lower

        if type(statement) == CreateDatasource:
            struct = {
                'datasource_name': statement.name,
                'database_type': statement.engine.lower(),
                'connection_args': statement.parameters
            }
            return self.answer_create_datasource(struct)
        if type(statement) == DropPredictor:
            predictor_name = statement.name.parts[-1]
            try:
                self.session.datahub['mindsdb'].delete_predictor(predictor_name)
            except Exception as e:
                if not statement.if_exists:
                    raise e
            return ExecuteAnswer(ANSWER_TYPE.OK)
        elif type(statement) == DropTables:
            return self.answer_drop_tables(statement)
        elif type(statement) == DropDatasource or type(statement) == DropDatabase:
            ds_name = statement.name.parts[-1]
            return self.answer_drop_datasource(ds_name)
        elif type(statement) == Describe:
            # NOTE in sql 'describe table' is same as 'show columns'
            predictor_attrs = ("model", "features", "ensemble")
            if statement.value.parts[-1] in predictor_attrs:
                return self.answer_describe_predictor(statement.value.parts[-2:])
            else:
                return self.answer_describe_predictor(statement.value.parts[-1])
        elif type(statement) == RetrainPredictor:
            return self.answer_retrain_predictor(statement)
        elif type(statement) == Show:
            sql_category = statement.category.lower()
            if sql_category == 'predictors':
                where = statement.where
                if statement.like is not None:
                    like = BinaryOperation('like', args=[Identifier('name'), Constant(statement.like)])
                    if where is not None:
                        where = BinaryOperation('and', args=[where, like])
                    else:
                        where = like
                new_statement = Select(
                    targets=[Star()],
                    from_table=Identifier(parts=[self.session.database or 'mindsdb', 'predictors']),
                    where=where
                )
                query = SQLQuery(
                    new_statement,
                    session=self.session
                )
                return self.answer_select(query)
            elif sql_category == 'views':
                where = BinaryOperation('and', args=[
                    BinaryOperation('=', args=[Identifier('table_schema'), Constant('views')]),
                    BinaryOperation('like', args=[Identifier('table_type'), Constant('BASE TABLE')])
                ])
                if statement.where is not None:
                    where = BinaryOperation('and', args=[where, statement.where])
                if statement.like is not None:
                    like = BinaryOperation('like', args=[Identifier('View'), Constant(statement.like)])
                    where = BinaryOperation('and', args=[where, like])

                new_statement = Select(
                    targets=[Identifier(parts=['table_name'], alias=Identifier('View'))],
                    from_table=Identifier(parts=['information_schema', 'TABLES']),
                    where=where
                )

                query = SQLQuery(
                    new_statement,
                    session=self.session
                )
                return self.answer_select(query)
            elif sql_category == 'plugins':
                if statement.where is not None or statement.like:
                    raise SqlApiException("'SHOW PLUGINS' query should be used without filters")
                new_statement = Select(
                    targets=[Star()],
                    from_table=Identifier(parts=['information_schema', 'PLUGINS'])
                )
                query = SQLQuery(
                    new_statement,
                    session=self.session
                )
                return self.answer_select(query)
            elif sql_category in ('databases', 'schemas'):
                where = statement.where
                if statement.like is not None:
                    like = BinaryOperation('like', args=[Identifier('Database'), Constant(statement.like)])
                    if where is not None:
                        where = BinaryOperation('and', args=[where, like])
                    else:
                        where = like

                new_statement = Select(
                    targets=[Identifier(parts=["schema_name"], alias=Identifier('Database'))],
                    from_table=Identifier(parts=['information_schema', 'SCHEMATA']),
                    where=where
                )
                if statement.where is not None:
                    new_statement.where = statement.where

                query = SQLQuery(
                    new_statement,
                    session=self.session
                )
                return self.answer_select(query)
            elif sql_category == 'datasources':
                where = statement.where
                if statement.like is not None:
                    like = BinaryOperation('like', args=[Identifier('name'), Constant(statement.like)])
                    if where is not None:
                        where = BinaryOperation('and', args=[where, like])
                    else:
                        where = like
                new_statement = Select(
                    targets=[Star()],
                    from_table=Identifier(parts=['mindsdb', 'datasources']),
                    where=where
                )
                query = SQLQuery(
                    new_statement,
                    session=self.session
                )
                return self.answer_select(query)
            elif sql_category in ('tables', 'full tables'):
                schema = self.session.database or 'mindsdb'
                if statement.from_table is not None:
                    schema = statement.from_table.parts[-1]
                where = BinaryOperation('and', args=[
                    BinaryOperation('=', args=[Identifier('table_schema'), Constant(schema)]),
                    BinaryOperation('or', args=[
                        BinaryOperation('=', args=[Identifier('table_type'), Constant('BASE TABLE')]),
                        BinaryOperation('or', args=[
                            BinaryOperation('=', args=[Identifier('table_type'), Constant('SYSTEM VIEW')]),
                            BinaryOperation('=', args=[Identifier('table_type'), Constant('VIEW')])
                        ])
                    ])
                ])
                if statement.where is not None:
                    where = BinaryOperation('and', args=[statement.where, where])
                if statement.like is not None:
                    like = BinaryOperation('like', args=[Identifier(f'Tables_in_{schema}'), Constant(statement.like)])
                    if where is not None:
                        where = BinaryOperation('and', args=[where, like])
                    else:
                        where = like

                new_statement = Select(
                    targets=[Identifier(parts=['table_name'], alias=Identifier(f'Tables_in_{schema}'))],
                    from_table=Identifier(parts=['information_schema', 'TABLES']),
                    where=where
                )

                if statement.modes is not None:
                    modes = [m.upper() for m in statement.modes]
                    # show full tables. show always 'BASE TABLE'
                    if 'FULL' in modes:
                        new_statement.targets.append(
                            Constant(value='BASE TABLE', alias=Identifier('Table_type'))
                        )

                query = SQLQuery(
                    new_statement,
                    session=self.session
                )
                return self.answer_select(query)
            elif sql_category in ('variables', 'session variables', 'session status', 'global variables'):
                where = statement.where
                if statement.like is not None:
                    like = BinaryOperation('like', args=[Identifier('Variable_name'), Constant(statement.like)])
                    if where is not None:
                        where = BinaryOperation('and', args=[where, like])
                    else:
                        where = like

                new_statement = Select(
                    targets=[Identifier(parts=['Variable_name']), Identifier(parts=['Value'])],
                    from_table=Identifier(parts=['dataframe']),
                    where=where
                )

                data = {}
                is_session = 'session' in sql_category
                for var_name, var_data in SERVER_VARIABLES.items():
                    var_name = var_name.replace('@@', '')
                    if is_session and var_name.startswith('session.') is False:
                        continue
                    if var_name.startswith('session.') or var_name.startswith('GLOBAL.'):
                        name = var_name.replace('session.', '').replace('GLOBAL.', '')
                        data[name] = var_data[0]
                    elif var_name not in data:
                        data[var_name] = var_data[0]

                df = pd.DataFrame(data.items(), columns=['Variable_name', 'Value'])
                data = query_df(df, new_statement)
                data = data.values.tolist()

                columns = [
                    Column(name='Variable_name', table_name='session_variables', type='str'),
                    Column(name='Value', table_name='session_variables', type='str'),
                ]

                return ExecuteAnswer(
                    answer_type=ANSWER_TYPE.TABLE,
                    columns=columns,
                    data=data
                )
            elif "show status like 'ssl_version'" in sql_lower:
                return ExecuteAnswer(
                    answer_type=ANSWER_TYPE.TABLE,
                    columns=[
                        Column(name='Value', table_name='session_variables', type='str'),
                        Column(name='Value', table_name='session_variables', type='str'),
                    ],
                    data=[['Ssl_version', 'TLSv1.1']]
                )
            elif sql_category in ('function status', 'procedure status'):
                # SHOW FUNCTION STATUS WHERE Db = 'MINDSDB';
                # SHOW PROCEDURE STATUS WHERE Db = 'MINDSDB'
                # SHOW FUNCTION STATUS WHERE Db = 'MINDSDB' AND Name LIKE '%';
                return self.answer_function_status()
            elif sql_category in ('index', 'keys', 'indexes'):
                # INDEX | INDEXES | KEYS are synonyms
                # https://dev.mysql.com/doc/refman/8.0/en/show-index.html
                new_statement = Select(
                    targets=[
                        Identifier('TABLE_NAME', alias=Identifier('Table')),
                        Identifier('NON_UNIQUE', alias=Identifier('Non_unique')),
                        Identifier('INDEX_NAME', alias=Identifier('Key_name')),
                        Identifier('SEQ_IN_INDEX', alias=Identifier('Seq_in_index')),
                        Identifier('COLUMN_NAME', alias=Identifier('Column_name')),
                        Identifier('COLLATION', alias=Identifier('Collation')),
                        Identifier('CARDINALITY', alias=Identifier('Cardinality')),
                        Identifier('SUB_PART', alias=Identifier('Sub_part')),
                        Identifier('PACKED', alias=Identifier('Packed')),
                        Identifier('NULLABLE', alias=Identifier('Null')),
                        Identifier('INDEX_TYPE', alias=Identifier('Index_type')),
                        Identifier('COMMENT', alias=Identifier('Comment')),
                        Identifier('INDEX_COMMENT', alias=Identifier('Index_comment')),
                        Identifier('IS_VISIBLE', alias=Identifier('Visible')),
                        Identifier('EXPRESSION', alias=Identifier('Expression'))
                    ],
                    from_table=Identifier(parts=['information_schema', 'STATISTICS']),
                    where=statement.where
                )
                query = SQLQuery(
                    new_statement,
                    session=self.session
                )
                return self.answer_select(query)
            # FIXME if have answer on that request, then DataGrip show warning '[S0022] Column 'Non_unique' not found.'
            elif 'show create table' in sql_lower:
                # SHOW CREATE TABLE `MINDSDB`.`predictors`
                table = sql[sql.rfind('.') + 1:].strip(' .;\n\t').replace('`', '')
                return self.answer_show_create_table(table)
            elif sql_category in ('character set', 'charset'):
                where = statement.where
                if statement.like is not None:
                    like = BinaryOperation('like', args=[Identifier('CHARACTER_SET_NAME'), Constant(statement.like)])
                    if where is not None:
                        where = BinaryOperation('and', args=[where, like])
                    else:
                        where = like
                new_statement = Select(
                    targets=[
                        Identifier('CHARACTER_SET_NAME', alias=Identifier('Charset')),
                        Identifier('DEFAULT_COLLATE_NAME', alias=Identifier('Description')),
                        Identifier('DESCRIPTION', alias=Identifier('Default collation')),
                        Identifier('MAXLEN', alias=Identifier('Maxlen'))
                    ],
                    from_table=Identifier(parts=['INFORMATION_SCHEMA', 'CHARACTER_SETS']),
                    where=where
                )
                query = SQLQuery(
                    new_statement,
                    session=self.session
                )
                return self.answer_select(query)
            elif sql_category == 'warnings':
                return self.answer_show_warnings()
            elif sql_category == 'engines':
                new_statement = Select(
                    targets=[Star()],
                    from_table=Identifier(parts=['information_schema', 'ENGINES'])
                )
                query = SQLQuery(
                    new_statement,
                    session=self.session
                )
                return self.answer_select(query)
            elif sql_category == 'collation':
                where = statement.where
                if statement.like is not None:
                    like = BinaryOperation('like', args=[Identifier('Collation'), Constant(statement.like)])
                    if where is not None:
                        where = BinaryOperation('and', args=[where, like])
                    else:
                        where = like
                new_statement = Select(
                    targets=[
                        Identifier('COLLATION_NAME', alias=Identifier('Collation')),
                        Identifier('CHARACTER_SET_NAME', alias=Identifier('Charset')),
                        Identifier('ID', alias=Identifier('Id')),
                        Identifier('IS_DEFAULT', alias=Identifier('Default')),
                        Identifier('IS_COMPILED', alias=Identifier('Compiled')),
                        Identifier('SORTLEN', alias=Identifier('Sortlen')),
                        Identifier('PAD_ATTRIBUTE', alias=Identifier('Pad_attribute'))
                    ],
                    from_table=Identifier(parts=['INFORMATION_SCHEMA', 'COLLATIONS']),
                    where=where
                )
                query = SQLQuery(
                    new_statement,
                    session=self.session
                )
                return self.answer_select(query)
            elif sql_category == 'table status':
                # TODO improve it
                # SHOW TABLE STATUS LIKE 'table'
                table_name = None
                if statement.like is not None:
                    table_name = statement.like
                # elif condition == 'from' and type(expression) == Identifier:
                #     table_name = expression.parts[-1]
                if table_name is None:
                    err_str = f"Can't determine table name in query: {sql}"
                    log.warning(err_str)
                    raise ErTableExistError(err_str)
                return self.answer_show_table_status(table_name)
            elif sql_category == 'columns':
                is_full = statement.modes is not None and 'full' in statement.modes
                return self.answer_show_columns(statement.from_table, statement.where, statement.like, is_full=is_full)
            else:
                raise ErNotSupportedYet(f'Statement not implemented: {sql}')
        elif type(statement) in (StartTransaction, CommitTransaction, RollbackTransaction):
            return ExecuteAnswer(ANSWER_TYPE.OK)
        elif type(statement) == Set:
            category = (statement.category or '').lower()
            if category == '' and type(statement.arg) == BinaryOperation:
                return ExecuteAnswer(ANSWER_TYPE.OK)
            elif category == 'autocommit':
                return ExecuteAnswer(ANSWER_TYPE.OK)
            elif category == 'names':
                # set names utf8;
                charsets = {
                    'utf8': CHARSET_NUMBERS['utf8_general_ci'],
                    'utf8mb4': CHARSET_NUMBERS['utf8mb4_general_ci']
                }
                self.charset = statement.arg.parts[0]
                self.charset_text_type = charsets.get(self.charset)
                if self.charset_text_type is None:
                    log.warning(f"Unknown charset: {self.charset}. Setting up 'utf8_general_ci' as charset text type.")
                    self.charset_text_type = CHARSET_NUMBERS['utf8_general_ci']
                return ExecuteAnswer(
                    ANSWER_TYPE.OK,
                    state_track=[
                        ['character_set_client', self.charset],
                        ['character_set_connection', self.charset],
                        ['character_set_results', self.charset]
                    ]
                )
            else:
                log.warning(f'SQL statement is not processable, return OK package: {sql}')
                return ExecuteAnswer(ANSWER_TYPE.OK)
        elif type(statement) == Use:
            db_name = statement.value.parts[-1]
            self.change_default_db(db_name)
            return ExecuteAnswer(ANSWER_TYPE.OK)
        elif type(statement) == CreatePredictor:
            return self.answer_create_predictor(statement)
        elif type(statement) == CreateView:
            return self.answer_create_view(statement)
        elif type(statement) == DropView:
            return self.answer_drop_view(statement)
        elif type(statement) == Delete:
            if self.session.database != 'mindsdb' and statement.table.parts[0] != 'mindsdb':
                raise ErBadTableError("Only 'DELETE' from database 'mindsdb' is possible at this moment")
            if statement.table.parts[-1] != 'predictors':
                raise ErBadTableError("Only 'DELETE' from table 'mindsdb.predictors' is possible at this moment")
            self.delete_predictor_query(statement)
            return ExecuteAnswer(ANSWER_TYPE.OK)
        elif type(statement) == Insert:
            if statement.from_select is None:
                return self.process_insert(statement)
            else:
                # run with planner
                SQLQuery(
                    statement,
                    session=self.session,
                    execute=True
                )
                return ExecuteAnswer(ANSWER_TYPE.OK)
        elif type(statement) == Update:
            raise ErNotSupportedYet('Update is not implemented')
        elif type(statement) == Alter and ('disable keys' in sql_lower) or ('enable keys' in sql_lower):
            return ExecuteAnswer(ANSWER_TYPE.OK)
        elif type(statement) == Select:
            if statement.from_table is None:
                return self.answer_single_row_select(statement)

            query = SQLQuery(
                statement,
                session=self.session
            )
            return self.answer_select(query)
        elif type(statement) == Explain:
            return self.answer_show_columns(statement.target)
        elif type(statement) == CreateTable:
            # TODO
            return self.answer_apply_predictor(statement)
        else:
            log.warning(f'Unknown SQL statement: {sql}')
            raise ErNotSupportedYet(f'Unknown SQL statement: {sql}')

    def answer_describe_predictor(self, predictor_value):
        predictor_attr = None
        if isinstance(predictor_value, (list, tuple)):
            predictor_name = predictor_value[0]
            predictor_attr = predictor_value[1]
        else:
            predictor_name = predictor_value
        model_controller = self.session.model_controller
        models = model_controller.get_models()
        if predictor_name not in [x['name'] for x in models]:
            raise ErBadTableError(f"Can't describe predictor. There is no predictor with name '{predictor_name}'")
        description = model_controller.get_model_description(predictor_name)

        if predictor_attr is None:
            columns = [
                Column(name='accuracies', table_name='', type='str'),
                Column(name='column_importances', table_name='', type='str'),
                Column(name='outputs', table_name='', type='str'),
                Column(name='inputs', table_name='', type='str'),
                Column(name='datasource', table_name='', type='str'),
                Column(name='model', table_name='', type='str'),
            ]
            description = [
                description['accuracies'],
                description['column_importances'],
                description['outputs'],
                description['inputs'],
                description['datasource'],
                description['model']
            ]
            data = [description]
        else:
            data = model_controller.get_model_data(predictor_name)
            if predictor_attr == "features":
                data = self._get_features_info(data)
                columns = [{
                    'table_name': '',
                    'name': 'column',
                    'type': TYPES.MYSQL_TYPE_VAR_STRING
                }, {
                    'table_name': '',
                    'name': 'type',
                    'type': TYPES.MYSQL_TYPE_VAR_STRING
                }, {
                    'table_name': '',
                    'name': "encoder",
                    'type': TYPES.MYSQL_TYPE_VAR_STRING
                }, {
                    'table_name': '',
                    'name': 'role',
                    'type': TYPES.MYSQL_TYPE_VAR_STRING
                }]
                columns = [Column(**d) for d in columns]
            elif predictor_attr == "model":
                data = self._get_model_info(data)
                columns = [{
                    'table_name': '',
                    'name': 'name',
                    'type': TYPES.MYSQL_TYPE_VAR_STRING
                }, {
                    'table_name': '',
                    'name': 'performance',
                    'type': TYPES.MYSQL_TYPE_VAR_STRING
                }, {
                    'table_name': '',
                    'name': 'training_time',
                    'type': TYPES.MYSQL_TYPE_VAR_STRING
                }, {
                    'table_name': '',
                    'name': "selected",
                    'type': TYPES.MYSQL_TYPE_VAR_STRING
                }]
                columns = [Column(**d) for d in columns]
            elif predictor_attr == "ensemble":
                data = self._get_ensemble_data(data)
                columns = [
                    Column(name='ensemble', table_name='', type='str')
                ]
            else:
                raise ErNotSupportedYet("DESCRIBE '%s' predictor attribute is not supported yet" % predictor_attr)

        return ExecuteAnswer(
            answer_type=ANSWER_TYPE.TABLE,
            columns=columns,
            data=data
        )

    def answer_retrain_predictor(self, statement):
        lw_handler = self.session.integration_controller.get_handler('lightwood')
        result = lw_handler.query(statement)
        if result.type == RESPONSE_TYPE.ERROR:
            raise Exception(result.error_message)

        return ExecuteAnswer(ANSWER_TYPE.OK)

    def answer_create_datasource(self, struct: dict):
        ''' create new datasource (integration in old terms)
            Args:
                struct: data for creating integration
        '''
        datasource_name = struct['datasource_name']
        engine = struct['database_type']
        connection_args = struct['connection_args']

        # we have connection checkers not for any db. So do nothing if fail
        # TODO return rich error message

        status = HandlerStatusResponse(success=False)

        try:
            handlers_meta = self.session.integration_controller.get_handlers_import_status()
            handler_meta = handlers_meta[engine]
            if handler_meta.get('import', {}).get('success') is not True:
                raise SqlApiException(f"Hanbdler '{engine}' can not be used")

            accept_connection_args = handler_meta.get('connection_args')
            if accept_connection_args is not None:
                for arg_name, arg_value in connection_args.items():
                    if arg_name not in accept_connection_args:
                        raise SqlApiException(f"Unknown connection argument: {arg_name}")
                    arg_meta = accept_connection_args[arg_name]
                    arg_type = arg_meta.get('type')
                    if arg_type == HANDLER_CONNECTION_ARG_TYPE.PATH:
                        # arg may be one of:
                        # str: '/home/file.pem'
                        # dict: {'path': '/home/file.pem'}
                        # dict: {'url': 'https://host.com/file'}
                        arg_value = connection_args[arg_name]
                        if isinstance(arg_value, (str, dict)) is False:
                            raise SqlApiException(f"Unknown type of arg: '{arg_value}'")
                        if isinstance(arg_value, str) or 'path' in arg_value:
                            path = arg_value if isinstance(arg_value, str) else arg_value['path']
                            if Path(path).is_file() is False:
                                raise SqlApiException(f"File not found at: '{path}'")
                        elif 'url' in arg_value:
                            path = download_file(arg_value['url'])
                        else:
                            raise SqlApiException(f"Argument '{arg_name}' must be path or url to the file")
                        connection_args[arg_name] = path

            handler = self.session.integration_controller.create_handler(
                handler_type=engine,
                connection_data=connection_args
            )
            status = handler.check_connection()
        except Exception as e:
            status.error_message = str(e)

        if status.success is False:
            raise SqlApiException(f"Can't connect to db: {status.error_message}")

        integration = self.session.integration_controller.get(datasource_name)
        if integration is not None:
            raise SqlApiException(f"Database '{datasource_name}' already exists.")

        self.session.integration_controller.add(datasource_name, engine, connection_args)
        return ExecuteAnswer(ANSWER_TYPE.OK)

    def answer_drop_datasource(self, ds_name):
        try:
            integration = self.session.integration_controller.get(ds_name)
            if integration is None:
                raise SqlApiException(f"Database '{ds_name}' does not exists.")
            self.session.integration_controller.delete(integration['name'])
        except Exception:
            raise ErDbDropDelete(f"Something went wrong during deleting database '{ds_name}'.")
        return ExecuteAnswer(ANSWER_TYPE.OK)

    def answer_drop_tables(self, statement):
        """ answer on 'drop table [if exists] {name}'
            Args:
                statement: ast
        """
        if statement.if_exists is False:
            for table in statement.tables:
                if len(table.parts) > 1:
                    db_name = table.parts[0]
                else:
                    db_name = self.session.database
                if db_name not in ['files', 'mindsdb']:
                    raise SqlApiException(f"Cannot delete a table from database '{db_name}'")
                table_name = table.parts[-1]
                dn = self.session.datahub[db_name]
                if dn.has_table(table_name) is False:
                    raise SqlApiException(f"Cannot delete a table from database '{db_name}': table does not exists")

        for table in statement.tables:
            if len(table.parts) > 1:
                db_name = table.parts[0]
            else:
                db_name = self.session.database
            if db_name not in ['files', 'mindsdb']:
                raise SqlApiException(f"Cannot delete a table from database '{db_name}'")
            table_name = table.parts[-1]
            dn = self.session.datahub[db_name]
            if dn.has_table(table_name):
                if db_name == 'mindsdb':
                    self.session.datahub['mindsdb'].delete_predictor(table_name)
                elif db_name == 'files':
                    self.session.datahub['files'].query(
                        DropTables(tables=[Identifier(table_name)])
                    )
        return ExecuteAnswer(ANSWER_TYPE.OK)

    def answer_create_view(self, statement):
        name = statement.name
        query = str(statement.query_str)
        datasource_name = None
        if statement.from_table is not None:
            datasource_name = statement.from_table.parts[-1]

        self.session.view_interface.add(name, query, datasource_name)
        return ExecuteAnswer(answer_type=ANSWER_TYPE.OK)

    def answer_drop_view(self, statement):
        names = statement.names

        for name in names:
            view_name = name.parts[-1]
            self.session.view_interface.delete(view_name)

        return ExecuteAnswer(answer_type=ANSWER_TYPE.OK)

    def answer_create_predictor(self, statement):
<<<<<<< HEAD

        struct = {
            'predictor_name': statement.name.parts[-1],
            'select': statement.query_str,
            'predict': [x.parts[-1] for x in statement.targets]
        }

        if len(struct['predict']) > 1:
            raise SqlApiException("Only one field can be in 'PREDICT'")
        if isinstance(statement.integration_name, Identifier):
            struct['integration_name'] = statement.integration_name.parts[-1]
        if statement.using is not None:
            struct['using'] = statement.using
        if statement.datasource_name is not None:
            struct['datasource_name'] = statement.datasource_name.parts[-1]
        if statement.order_by is not None:
            struct['order_by'] = [x.field.parts[-1] for x in statement.order_by]
            if len(struct['order_by']) > 1:
                raise SqlApiException("Only one field can be in 'OPRDER BY'")
        if statement.group_by is not None:
            struct['group_by'] = [x.parts[-1] for x in statement.group_by]
        if statement.window is not None:
            struct['window'] = statement.window
        if statement.horizon is not None:
            struct['horizon'] = statement.horizon

        model_interface = self.session.model_interface

        models = model_interface.get_models()
        model_names = [x['name'] for x in models]
        if struct['predictor_name'] in model_names:
            raise SqlApiException(f"Predictor with name '{struct['predictor_name']}' already exists. Each predictor must have unique name.")

        predictor_name = struct['predictor_name']
        integration_name = struct.get('integration_name')

        integration_id = None
        fetch_data_query = None
        if integration_name is not None:
            # get data from integration
            query = Select(
                targets=[Star()],
                from_table=NativeQuery(
                    integration=Identifier(integration_name),
                    query=struct['select']
                )
            )

            sqlquery = SQLQuery(query, session=self.session)
            result = sqlquery.fetch(view='dataframe')

            ds_data_df = result['result']
            ds_column_names = list(ds_data_df.columns)

            predict = self._check_predict_columns(struct['predict'], ds_column_names)

            for i, p in enumerate(predict):
                predict[i] = get_column_in_case(ds_column_names, p)
        else:
            predict = struct['predict']

        timeseries_settings = {}
        for w in ['order_by', 'group_by', 'window', 'horizon']:
            if w in struct:
                timeseries_settings[w] = struct.get(w)

        kwargs = struct.get('using', {})
        if len(timeseries_settings) > 0:
            if 'timeseries_settings' not in kwargs:
                kwargs['timeseries_settings'] = timeseries_settings
            else:
                if isinstance(kwargs.get('timeseries_settings'), str):
                    kwargs['timeseries_settings'] = json.loads(kwargs['timeseries_settings'])
                kwargs['timeseries_settings'].update(timeseries_settings)

        # Cast all column names to same case
        if isinstance(kwargs.get('timeseries_settings'), dict):
            order_by = kwargs['timeseries_settings'].get('order_by')
            if order_by is not None:
                if len(order_by) != 1:
                    raise ErSqlWrongArguments("Only one filed should be used in 'order by'")
                order_by = order_by[0]
                new_name = get_column_in_case(ds_column_names, order_by)
                if new_name is None:
                    raise ErSqlWrongArguments(
                        f'Cant get appropriate cast column case. Columns: {ds_column_names}, column: {order_by}'
                    )
                kwargs['timeseries_settings']['order_by'] = new_name
            group_by = kwargs['timeseries_settings'].get('group_by')
            if group_by is not None:
                for i, col in enumerate(group_by):
                    new_name = get_column_in_case(ds_column_names, col)
                    kwargs['timeseries_settings']['group_by'][i] = new_name
                    if new_name is None:
                        raise ErSqlWrongArguments(
                            f'Cant get appropriate cast column case. Columns: {ds_column_names}, column: {col}'
                        )

        model_interface.learn(
            predictor_name, ds_data_df, predict, integration_id=integration_id,
            fetch_data_query=fetch_data_query, kwargs=kwargs, user_class=self.session.user_class
        )
=======
        lw_handler = self.session.integration_controller.get_handler('lightwood')
        result = lw_handler.query(statement)
        if result.type == RESPONSE_TYPE.ERROR:
            raise Exception(result.error_message)
>>>>>>> 3b373817

        return ExecuteAnswer(ANSWER_TYPE.OK)

    def delete_predictor_query(self, query):

        query2 = Select(targets=[Identifier('name')],
                        from_table=query.table,
                        where=query.where)
        # fake_sql = sql.strip(' ')
        # fake_sql = 'select name ' + fake_sql[len('delete '):]
        sqlquery = SQLQuery(
            query2.to_string(),
            session=self.session
        )

        result = sqlquery.fetch()

        predictors_names = [x[0] for x in result['result']]

        if len(predictors_names) == 0:
            raise SqlApiException('nothing to delete')

        for predictor_name in predictors_names:
            self.session.datahub['mindsdb'].delete_predictor(predictor_name)

    def handle_custom_command(self, command):
        command = command.strip(' ;').split()

        if command[0].lower() == 'delete' and command[1].lower() == 'predictor':
            if len(command) != 3:
                raise ErSqlSyntaxError("wrong syntax of 'DELETE PREDICTOR {NAME}' command")

            predictor_name = command[2]
            self.delete_predictor_query(parse_sql(
                f"delete from mindsdb.predictors where name = '{predictor_name}'",
                'mindsdb'
            ))
            return ExecuteAnswer(ANSWER_TYPE.OK)

        raise ErSqlSyntaxError("at this moment only 'delete predictor' command supported")

    def process_insert(self, statement):
        db_name = self.session.database
        if len(statement.table.parts) == 2:
            db_name = statement.table.parts[0].lower()
        table_name = statement.table.parts[-1].lower()
        if db_name != 'mindsdb' or table_name != 'predictors':
            raise ErNonInsertableTable("At this moment only insert to 'mindsdb.predictors' is possible")
        column_names = []
        for column_identifier in statement.columns:
            if isinstance(column_identifier, Identifier):
                if len(column_identifier.parts) != 1:
                    raise ErKeyColumnDoesNotExist(f'Incorrect column name: {column_identifier}')
                column_name = column_identifier.parts[0].lower()
                column_names.append(column_name)
            elif isinstance(column_identifier, TableColumn):
                column_names.append(column_identifier.name)
            else:
                raise ErKeyColumnDoesNotExist(f'Incorrect column name: {column_identifier}')
        if len(statement.values) > 1:
            raise SqlApiException('At this moment only 1 row can be inserted.')
        for row in statement.values:
            values = []
            for value in row:
                values.append(value.value)
            insert_dict = dict(zip(column_names, values))
        if table_name == 'commands':
            return self.handle_custom_command(insert_dict['command'])
        elif table_name == 'predictors':
            return self.insert_predictor_answer(insert_dict)

    def answer_show_columns(self, target: Identifier, where: Optional[Operation] = None,
                            like: Optional[str] = None, is_full=False):
        if len(target.parts) > 1:
            db = target.parts[0]
        elif isinstance(self.session.database, str) and len(self.session.database) > 0:
            db = self.session.database
        else:
            db = 'mindsdb'
        table_name = target.parts[-1]

        new_where = BinaryOperation('and', args=[
            BinaryOperation('=', args=[Identifier('TABLE_SCHEMA'), Constant(db)]),
            BinaryOperation('=', args=[Identifier('TABLE_NAME'), Constant(table_name)])
        ])
        if where is not None:
            new_where = BinaryOperation('and', args=[new_where, where])
        if like is not None:
            like = BinaryOperation('like', args=[Identifier('View'), Constant(like)])
            new_where = BinaryOperation('and', args=[new_where, like])

        targets = [
            Identifier('COLUMN_NAME', alias=Identifier('Field')),
            Identifier('COLUMN_TYPE', alias=Identifier('Type')),
            Identifier('IS_NULLABLE', alias=Identifier('Null')),
            Identifier('COLUMN_KEY', alias=Identifier('Key')),
            Identifier('COLUMN_DEFAULT', alias=Identifier('Default')),
            Identifier('EXTRA', alias=Identifier('Extra'))
        ]
        if is_full:
            targets.extend([
                Constant('COLLATION', alias=Identifier('Collation')),
                Constant('PRIVILEGES', alias=Identifier('Privileges')),
                Constant('COMMENT', alias=Identifier('Comment')),
            ])
        new_statement = Select(
            targets=targets,
            from_table=Identifier(parts=['information_schema', 'COLUMNS']),
            where=new_where
        )

        query = SQLQuery(
            new_statement,
            session=self.session
        )
        return self.answer_select(query)

    def answer_single_row_select(self, statement):
        columns = []
        data = []
        for target in statement.targets:
            target_type = type(target)
            if target_type == Variable:
                var_name = target.value
                column_name = f'@@{var_name}'
                column_alias = target.alias or column_name
                result = SERVER_VARIABLES.get(column_name)
                if result is None:
                    log.error(f'Unknown variable: {column_name}')
                    raise Exception(f"Unknown variable '{var_name}'")
                else:
                    result = result[0]
            elif target_type == Function:
                function_name = target.op.lower()
                if function_name == 'connection_id':
                    return self.answer_connection_id()

                functions_results = {
                    # 'connection_id': self.executor.sqlserver.connection_id,
                    'database': self.session.database,
                    'current_user': self.session.username,
                    'user': self.session.username,
                    'version': '8.0.17'
                }

                column_name = f'{target.op}()'
                column_alias = target.alias or column_name
                result = functions_results[function_name]
            elif target_type == Constant:
                result = target.value
                column_name = str(result)
                column_alias = '.'.join(target.alias.parts) if type(target.alias) == Identifier else column_name
            elif target_type == NullConstant:
                result = None
                column_name = 'NULL'
                column_alias = 'NULL'
            elif target_type == Identifier:
                result = '.'.join(target.parts)
                raise Exception(f"Unknown column '{result}'")
            else:
                raise ErSqlWrongArguments(f'Unknown constant type: {target_type}')

            columns.append(
                Column(
                    name=column_name, alias=column_alias,
                    table_name='',
                    type=TYPES.MYSQL_TYPE_VAR_STRING if isinstance(result, str) else TYPES.MYSQL_TYPE_LONG,
                    charset=self.charset_text_type if isinstance(result, str) else CHARSET_NUMBERS['binary']
                )
            )
            data.append(result)

        return ExecuteAnswer(
            answer_type=ANSWER_TYPE.TABLE,
            columns=columns,
            data=[data]
        )

    def answer_show_create_table(self, table):
        columns = [
            Column(table_name='', name='Table', type=TYPES.MYSQL_TYPE_VAR_STRING),
            Column(table_name='', name='Create Table', type=TYPES.MYSQL_TYPE_VAR_STRING),
        ]
        return ExecuteAnswer(
            answer_type=ANSWER_TYPE.TABLE,
            columns=columns,
            data=[[table, f'create table {table} ()']]
        )

    def answer_function_status(self):
        columns = [
            Column(name='Db', alias='Db',
                   table_name='schemata', table_alias='ROUTINES',
                   type='str', database='mysql', charset=self.charset_text_type),
            Column(name='Db', alias='Db',
                   table_name='routines', table_alias='ROUTINES',
                   type='str', database='mysql', charset=self.charset_text_type),
            Column(name='Type', alias='Type',
                   table_name='routines', table_alias='ROUTINES',
                   type='str', database='mysql', charset=CHARSET_NUMBERS['utf8_bin']),
            Column(name='Definer', alias='Definer',
                   table_name='routines', table_alias='ROUTINES',
                   type='str', database='mysql', charset=CHARSET_NUMBERS['utf8_bin']),
            Column(name='Modified', alias='Modified',
                   table_name='routines', table_alias='ROUTINES',
                   type=TYPES.MYSQL_TYPE_TIMESTAMP, database='mysql',
                   charset=CHARSET_NUMBERS['binary']),
            Column(name='Created', alias='Created',
                   table_name='routines', table_alias='ROUTINES',
                   type=TYPES.MYSQL_TYPE_TIMESTAMP, database='mysql',
                   charset=CHARSET_NUMBERS['binary']),
            Column(name='Security_type', alias='Security_type',
                   table_name='routines', table_alias='ROUTINES',
                   type=TYPES.MYSQL_TYPE_STRING, database='mysql',
                   charset=CHARSET_NUMBERS['utf8_bin']),
            Column(name='Comment', alias='Comment',
                   table_name='routines', table_alias='ROUTINES',
                   type=TYPES.MYSQL_TYPE_BLOB, database='mysql',
                   charset=CHARSET_NUMBERS['utf8_bin']),
            Column(name='character_set_client', alias='character_set_client',
                   table_name='character_sets', table_alias='ROUTINES',
                   type=TYPES.MYSQL_TYPE_VAR_STRING, database='mysql',
                   charset=self.charset_text_type),
            Column(name='collation_connection', alias='collation_connection',
                   table_name='collations', table_alias='ROUTINES',
                   type=TYPES.MYSQL_TYPE_VAR_STRING, database='mysql',
                   charset=self.charset_text_type),
            Column(name='Database Collation', alias='Database Collation',
                   table_name='collations', table_alias='ROUTINES',
                   type=TYPES.MYSQL_TYPE_VAR_STRING, database='mysql',
                   charset=self.charset_text_type)
        ]

        return ExecuteAnswer(
            answer_type=ANSWER_TYPE.TABLE,
            columns=columns,
            data=[]
        )

    def answer_show_table_status(self, table_name):
        # NOTE at this moment parsed statement only like `SHOW TABLE STATUS LIKE 'table'`.
        # NOTE some columns has {'database': 'mysql'}, other not. That correct. This is how real DB sends messages.
        columns = [{
            'database': 'mysql',
            'table_name': 'tables',
            'name': 'Name',
            'alias': 'Name',
            'type': TYPES.MYSQL_TYPE_VAR_STRING,
            'charset': self.charset_text_type
        }, {
            'database': '',
            'table_name': 'tables',
            'name': 'Engine',
            'alias': 'Engine',
            'type': TYPES.MYSQL_TYPE_VAR_STRING,
            'charset': self.charset_text_type
        }, {
            'database': '',
            'table_name': 'tables',
            'name': 'Version',
            'alias': 'Version',
            'type': TYPES.MYSQL_TYPE_LONGLONG,
            'charset': CHARSET_NUMBERS['binary']
        }, {
            'database': 'mysql',
            'table_name': 'tables',
            'name': 'Row_format',
            'alias': 'Row_format',
            'type': TYPES.MYSQL_TYPE_VAR_STRING,
            'charset': self.charset_text_type
        }, {
            'database': '',
            'table_name': 'tables',
            'name': 'Rows',
            'alias': 'Rows',
            'type': TYPES.MYSQL_TYPE_LONGLONG,
            'charset': CHARSET_NUMBERS['binary']
        }, {
            'database': '',
            'table_name': 'tables',
            'name': 'Avg_row_length',
            'alias': 'Avg_row_length',
            'type': TYPES.MYSQL_TYPE_LONGLONG,
            'charset': CHARSET_NUMBERS['binary']
        }, {
            'database': '',
            'table_name': 'tables',
            'name': 'Data_length',
            'alias': 'Data_length',
            'type': TYPES.MYSQL_TYPE_LONGLONG,
            'charset': CHARSET_NUMBERS['binary']
        }, {
            'database': '',
            'table_name': 'tables',
            'name': 'Max_data_length',
            'alias': 'Max_data_length',
            'type': TYPES.MYSQL_TYPE_LONGLONG,
            'charset': CHARSET_NUMBERS['binary']
        }, {
            'database': '',
            'table_name': 'tables',
            'name': 'Index_length',
            'alias': 'Index_length',
            'type': TYPES.MYSQL_TYPE_LONGLONG,
            'charset': CHARSET_NUMBERS['binary']
        }, {
            'database': '',
            'table_name': 'tables',
            'name': 'Data_free',
            'alias': 'Data_free',
            'type': TYPES.MYSQL_TYPE_LONGLONG,
            'charset': CHARSET_NUMBERS['binary']
        }, {
            'database': '',
            'table_name': 'tables',
            'name': 'Auto_increment',
            'alias': 'Auto_increment',
            'type': TYPES.MYSQL_TYPE_LONGLONG,
            'charset': CHARSET_NUMBERS['binary']
        }, {
            'database': '',
            'table_name': 'tables',
            'name': 'Create_time',
            'alias': 'Create_time',
            'type': TYPES.MYSQL_TYPE_TIMESTAMP,
            'charset': CHARSET_NUMBERS['binary']
        }, {
            'database': '',
            'table_name': 'tables',
            'name': 'Update_time',
            'alias': 'Update_time',
            'type': TYPES.MYSQL_TYPE_TIMESTAMP,
            'charset': CHARSET_NUMBERS['binary']
        }, {
            'database': '',
            'table_name': 'tables',
            'name': 'Check_time',
            'alias': 'Check_time',
            'type': TYPES.MYSQL_TYPE_TIMESTAMP,
            'charset': CHARSET_NUMBERS['binary']
        }, {
            'database': 'mysql',
            'table_name': 'tables',
            'name': 'Collation',
            'alias': 'Collation',
            'type': TYPES.MYSQL_TYPE_VAR_STRING,
            'charset': self.charset_text_type
        }, {
            'database': '',
            'table_name': 'tables',
            'name': 'Checksum',
            'alias': 'Checksum',
            'type': TYPES.MYSQL_TYPE_LONGLONG,
            'charset': CHARSET_NUMBERS['binary']
        }, {
            'database': '',
            'table_name': 'tables',
            'name': 'Create_options',
            'alias': 'Create_options',
            'type': TYPES.MYSQL_TYPE_VAR_STRING,
            'charset': self.charset_text_type
        }, {
            'database': '',
            'table_name': 'tables',
            'name': 'Comment',
            'alias': 'Comment',
            'type': TYPES.MYSQL_TYPE_BLOB,
            'charset': self.charset_text_type
        }]
        columns = [Column(**d) for d in columns]
        data = [[
            table_name,     # Name
            'InnoDB',       # Engine
            10,             # Version
            'Dynamic',      # Row_format
            1,              # Rows
            16384,          # Avg_row_length
            16384,          # Data_length
            0,              # Max_data_length
            0,              # Index_length
            0,              # Data_free
            None,           # Auto_increment
            datetime.datetime.now().strftime('%Y-%m-%d %H:%M:%S'),  # Create_time
            datetime.datetime.now().strftime('%Y-%m-%d %H:%M:%S'),  # Update_time
            None,           # Check_time
            'utf8mb4_0900_ai_ci',   # Collation
            None,           # Checksum
            '',             # Create_options
            ''              # Comment
        ]]
        return ExecuteAnswer(
            answer_type=ANSWER_TYPE.TABLE,
            columns=columns,
            data=data
        )

    def answer_show_warnings(self):
        columns = [{
            'database': '',
            'table_name': '',
            'name': 'Level',
            'alias': 'Level',
            'type': TYPES.MYSQL_TYPE_VAR_STRING,
            'charset': self.charset_text_type
        }, {
            'database': '',
            'table_name': '',
            'name': 'Code',
            'alias': 'Code',
            'type': TYPES.MYSQL_TYPE_LONG,
            'charset': CHARSET_NUMBERS['binary']
        }, {
            'database': '',
            'table_name': '',
            'name': 'Message',
            'alias': 'Message',
            'type': TYPES.MYSQL_TYPE_VAR_STRING,
            'charset': self.charset_text_type
        }]
        columns = [Column(**d) for d in columns]
        return ExecuteAnswer(
            answer_type=ANSWER_TYPE.TABLE,
            columns=columns,
            data=[]
        )

    def answer_connection_id(self):
        columns = [{
            'database': '',
            'table_name': '',
            'name': 'conn_id',
            'alias': 'conn_id',
            'type': TYPES.MYSQL_TYPE_LONG,
            'charset': CHARSET_NUMBERS['binary']
        }]
        columns = [Column(**d) for d in columns]
        data = [[self.executor.sqlserver.connection_id]]
        return ExecuteAnswer(
            answer_type=ANSWER_TYPE.TABLE,
            columns=columns,
            data=data
        )

    def answer_apply_predictor(self, statement):
        SQLQuery(
            statement,
            session=self.session,
            execute=True
        )
        return ExecuteAnswer(ANSWER_TYPE.OK)

    def answer_select(self, query):
        data = query.fetch()

        return ExecuteAnswer(
            answer_type=ANSWER_TYPE.TABLE,
            columns=query.columns_list,
            data=data['result'],
        )

    def is_db_exists(self, db_name):
        sql_statement = Select(
            targets=[Identifier(parts=["schema_name"], alias=Identifier('Database'))],
            from_table=Identifier(parts=['information_schema', 'SCHEMATA']),
            where=BinaryOperation('=', args=[Identifier('schema_name'), Constant(db_name)])
        )
        query = SQLQuery(
            sql_statement,
            session=self.session
        )
        result = query.fetch()
        if result.get('success') is True and len(result.get('result')) > 0:
            return True
        return False

    def change_default_db(self, db_name):
        # That fix for bug in mssql: it keeps connection for a long time, but after some time mssql can
        # send packet with COM_INIT_DB=null. In this case keep old database name as default.
        if db_name != 'null':
            if self.is_db_exists(db_name):
                self.session.database = db_name
            else:
                raise ErBadDbError(f"Database {db_name} does not exists")

    def insert_predictor_answer(self, insert):
        ''' Start learn new predictor.
            Parameters:
             - insert - dict with keys as columns of mindsb.predictors table.
        '''
        return ExecuteAnswer(
            ANSWER_TYPE.ERROR,
            error_code=0,
            error_message='At the moment insert into predictors table is not supported'
        )

    def _check_predict_columns(self, predict_column_names, ds_column_names):
        ''' validate 'predict' column names

            predict_column_names: list of 'predict' columns
            ds_column_names: list of all datasource columns
        '''
        cleaned_predict_column_names = []
        for predict_column_name in predict_column_names:
            candidate = None
            for column_name in ds_column_names:
                if column_name == predict_column_name:
                    if candidate is not None:
                        raise ErKeyColumnDoesNotExist("It is not possible to determine appropriate column name for 'predict' column: {predict_column_name}")
                    candidate = column_name
            if candidate is None:
                for column_name in ds_column_names:
                    if column_name.lower() == predict_column_name.lower():
                        if candidate is not None:
                            raise ErKeyColumnDoesNotExist("It is not possible to determine appropriate column name for 'predict' column: {predict_column_name}")
                        candidate = column_name
            if candidate is None:
                raise ErKeyColumnDoesNotExist(f"Datasource has not column with name '{predict_column_name}'")
            cleaned_predict_column_names.append(candidate)

        if len(cleaned_predict_column_names) != len(set(cleaned_predict_column_names)):
            raise ErDubFieldName("'predict' column name is duplicated")

        return cleaned_predict_column_names

    def _get_features_info(self, data):
        ai_info = data.get('json_ai', {})
        if ai_info == {}:
            raise ErBadTableError("predictor doesn't contain enough data to generate 'feature' attribute.")
        data = []
        dtype_dict = ai_info["dtype_dict"]
        for column in dtype_dict:
            c_data = []
            c_data.append(column)
            c_data.append(dtype_dict[column])
            c_data.append(ai_info["encoders"][column]["module"])
            if ai_info["encoders"][column]["args"].get("is_target", "False") == "True":
                c_data.append("target")
            else:
                c_data.append("feature")
            data.append(c_data)
        return data

    def _get_model_info(self, data):
        models_data = data.get("submodel_data", [])
        if models_data == []:
            raise ErBadTableError("predictor doesn't contain enough data to generate 'model' attribute")
        data = []
        for model in models_data:
            m_data = []
            m_data.append(model["name"])
            m_data.append(model["accuracy"])
            m_data.append(model.get("training_time", "unknown"))
            m_data.append(1 if model["is_best"] else 0)
            data.append(m_data)
        return data

    def _get_ensemble_data(self, data):
        ai_info = data.get('json_ai', {})
        if ai_info == {}:
            raise ErBadTableError("predictor doesn't contain enough data to generate 'ensamble' attribute. Please wait until predictor is complete.")
        ai_info_str = json.dumps(ai_info, indent=2)
        return [[ai_info_str]]<|MERGE_RESOLUTION|>--- conflicted
+++ resolved
@@ -731,115 +731,10 @@
         return ExecuteAnswer(answer_type=ANSWER_TYPE.OK)
 
     def answer_create_predictor(self, statement):
-<<<<<<< HEAD
-
-        struct = {
-            'predictor_name': statement.name.parts[-1],
-            'select': statement.query_str,
-            'predict': [x.parts[-1] for x in statement.targets]
-        }
-
-        if len(struct['predict']) > 1:
-            raise SqlApiException("Only one field can be in 'PREDICT'")
-        if isinstance(statement.integration_name, Identifier):
-            struct['integration_name'] = statement.integration_name.parts[-1]
-        if statement.using is not None:
-            struct['using'] = statement.using
-        if statement.datasource_name is not None:
-            struct['datasource_name'] = statement.datasource_name.parts[-1]
-        if statement.order_by is not None:
-            struct['order_by'] = [x.field.parts[-1] for x in statement.order_by]
-            if len(struct['order_by']) > 1:
-                raise SqlApiException("Only one field can be in 'OPRDER BY'")
-        if statement.group_by is not None:
-            struct['group_by'] = [x.parts[-1] for x in statement.group_by]
-        if statement.window is not None:
-            struct['window'] = statement.window
-        if statement.horizon is not None:
-            struct['horizon'] = statement.horizon
-
-        model_interface = self.session.model_interface
-
-        models = model_interface.get_models()
-        model_names = [x['name'] for x in models]
-        if struct['predictor_name'] in model_names:
-            raise SqlApiException(f"Predictor with name '{struct['predictor_name']}' already exists. Each predictor must have unique name.")
-
-        predictor_name = struct['predictor_name']
-        integration_name = struct.get('integration_name')
-
-        integration_id = None
-        fetch_data_query = None
-        if integration_name is not None:
-            # get data from integration
-            query = Select(
-                targets=[Star()],
-                from_table=NativeQuery(
-                    integration=Identifier(integration_name),
-                    query=struct['select']
-                )
-            )
-
-            sqlquery = SQLQuery(query, session=self.session)
-            result = sqlquery.fetch(view='dataframe')
-
-            ds_data_df = result['result']
-            ds_column_names = list(ds_data_df.columns)
-
-            predict = self._check_predict_columns(struct['predict'], ds_column_names)
-
-            for i, p in enumerate(predict):
-                predict[i] = get_column_in_case(ds_column_names, p)
-        else:
-            predict = struct['predict']
-
-        timeseries_settings = {}
-        for w in ['order_by', 'group_by', 'window', 'horizon']:
-            if w in struct:
-                timeseries_settings[w] = struct.get(w)
-
-        kwargs = struct.get('using', {})
-        if len(timeseries_settings) > 0:
-            if 'timeseries_settings' not in kwargs:
-                kwargs['timeseries_settings'] = timeseries_settings
-            else:
-                if isinstance(kwargs.get('timeseries_settings'), str):
-                    kwargs['timeseries_settings'] = json.loads(kwargs['timeseries_settings'])
-                kwargs['timeseries_settings'].update(timeseries_settings)
-
-        # Cast all column names to same case
-        if isinstance(kwargs.get('timeseries_settings'), dict):
-            order_by = kwargs['timeseries_settings'].get('order_by')
-            if order_by is not None:
-                if len(order_by) != 1:
-                    raise ErSqlWrongArguments("Only one filed should be used in 'order by'")
-                order_by = order_by[0]
-                new_name = get_column_in_case(ds_column_names, order_by)
-                if new_name is None:
-                    raise ErSqlWrongArguments(
-                        f'Cant get appropriate cast column case. Columns: {ds_column_names}, column: {order_by}'
-                    )
-                kwargs['timeseries_settings']['order_by'] = new_name
-            group_by = kwargs['timeseries_settings'].get('group_by')
-            if group_by is not None:
-                for i, col in enumerate(group_by):
-                    new_name = get_column_in_case(ds_column_names, col)
-                    kwargs['timeseries_settings']['group_by'][i] = new_name
-                    if new_name is None:
-                        raise ErSqlWrongArguments(
-                            f'Cant get appropriate cast column case. Columns: {ds_column_names}, column: {col}'
-                        )
-
-        model_interface.learn(
-            predictor_name, ds_data_df, predict, integration_id=integration_id,
-            fetch_data_query=fetch_data_query, kwargs=kwargs, user_class=self.session.user_class
-        )
-=======
         lw_handler = self.session.integration_controller.get_handler('lightwood')
         result = lw_handler.query(statement)
         if result.type == RESPONSE_TYPE.ERROR:
             raise Exception(result.error_message)
->>>>>>> 3b373817
 
         return ExecuteAnswer(ANSWER_TYPE.OK)
 
@@ -855,7 +750,9 @@
             session=self.session
         )
 
-        result = sqlquery.fetch()
+        result = sqlquery.fetch(
+            self.session.datahub
+        )
 
         predictors_names = [x[0] for x in result['result']]
 
