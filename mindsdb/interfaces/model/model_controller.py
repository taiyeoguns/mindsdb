--- conflicted
+++ resolved
@@ -10,11 +10,8 @@
 
 import lightwood
 from lightwood.api.types import ProblemDefinition
-<<<<<<< HEAD
 from lightwood import __version__ as lightwood_version
 from packaging import version
-=======
->>>>>>> 85b4930a
 import numpy as np
 import pandas as pd
 import mindsdb_datasources
