<<<<<<< HEAD
import os
from threading import Event
from mindsdb.utilities.log import log
from mindsdb.interfaces.model.model_interface import ModelInterface


class StreamTypes:
    timeseries = "timeseries"


class BaseStream:
    def __init__(self):
        self.format_flag = 'dict'
        self.stop_event = Event()
        self.company_id = os.environ.get('MINDSDB_COMPANY_ID', None)
        self.target = None
        self.window = None
        self.gb = None
        self.dt = None
        self.model_interface = ModelInterface()

    @staticmethod
    def get_ts_settings(predict_record):
        ts_settings = predict_record.learn_args['kwargs'].get('timeseries_settings', None)
        if ts_settings is None:
            raise Exception(f"Attempt to use {predict_record.name} predictor (not TS type) as timeseries predictor.")
        ts_settings['to_predict'] = predict_record.learn_args['to_predict']
        return ts_settings

    @staticmethod
    def is_anomaly(prediction):
        for key in prediction:
            if "anomaly" in key and prediction[key] is not None:
                return True
        return False

    def make_prediction_from_cache(self, group_by):
        with self.cache:
            if group_by in self.cache:
                if len(self.cache[group_by]) >= self.window:
                    self.predict_ts(group_by)
            else:
                log.debug(f"STREAM {self.stream_name}: creating empty cache for {group_by} group")
                self.cache[group_by] = []

    def to_cache(self, record):
        group_by = record.get(self.gb, 'no_group_by')
        self.make_prediction_from_cache(group_by)
        self.handle_record(group_by, record)
        self.make_prediction_from_cache(group_by)

    def handle_record(self, group_by, record):
        log.debug(f"STREAM {self.stream_name}: handling cache {group_by} and {record} record.")
        with self.cache:
            records = self.cache[group_by]
            log.debug(f"STREAM: read {records} from cache.")
            records.append(record)
            records = self.sort_cache(records)
            self.cache[group_by] = records
        log.debug(f"STREAM {self.stream_name}: finish updating {group_by}")

=======


class BaseStream:
    def read(self):
        raise NotImplementedError
>>>>>>> c4ba5335

    def write(self, dct):
        raise NotImplementedError<|MERGE_RESOLUTION|>--- conflicted
+++ resolved
@@ -1,72 +1,8 @@
-<<<<<<< HEAD
-import os
-from threading import Event
-from mindsdb.utilities.log import log
-from mindsdb.interfaces.model.model_interface import ModelInterface
-
-
-class StreamTypes:
-    timeseries = "timeseries"
-
-
-class BaseStream:
-    def __init__(self):
-        self.format_flag = 'dict'
-        self.stop_event = Event()
-        self.company_id = os.environ.get('MINDSDB_COMPANY_ID', None)
-        self.target = None
-        self.window = None
-        self.gb = None
-        self.dt = None
-        self.model_interface = ModelInterface()
-
-    @staticmethod
-    def get_ts_settings(predict_record):
-        ts_settings = predict_record.learn_args['kwargs'].get('timeseries_settings', None)
-        if ts_settings is None:
-            raise Exception(f"Attempt to use {predict_record.name} predictor (not TS type) as timeseries predictor.")
-        ts_settings['to_predict'] = predict_record.learn_args['to_predict']
-        return ts_settings
-
-    @staticmethod
-    def is_anomaly(prediction):
-        for key in prediction:
-            if "anomaly" in key and prediction[key] is not None:
-                return True
-        return False
-
-    def make_prediction_from_cache(self, group_by):
-        with self.cache:
-            if group_by in self.cache:
-                if len(self.cache[group_by]) >= self.window:
-                    self.predict_ts(group_by)
-            else:
-                log.debug(f"STREAM {self.stream_name}: creating empty cache for {group_by} group")
-                self.cache[group_by] = []
-
-    def to_cache(self, record):
-        group_by = record.get(self.gb, 'no_group_by')
-        self.make_prediction_from_cache(group_by)
-        self.handle_record(group_by, record)
-        self.make_prediction_from_cache(group_by)
-
-    def handle_record(self, group_by, record):
-        log.debug(f"STREAM {self.stream_name}: handling cache {group_by} and {record} record.")
-        with self.cache:
-            records = self.cache[group_by]
-            log.debug(f"STREAM: read {records} from cache.")
-            records.append(record)
-            records = self.sort_cache(records)
-            self.cache[group_by] = records
-        log.debug(f"STREAM {self.stream_name}: finish updating {group_by}")
-
-=======
 
 
 class BaseStream:
     def read(self):
         raise NotImplementedError
->>>>>>> c4ba5335
 
     def write(self, dct):
         raise NotImplementedError